#![doc = include_str!("../README.md")]
#![warn(missing_docs)]

#[cfg(test)]
mod test;

pub mod memory;

#[cfg(feature = "redis")]
pub mod redis;

use std::{
	sync::Arc,
	time::Duration,
<<<<<<< HEAD
};

use rand::{
	rngs::OsRng,
	Rng,
=======
>>>>>>> bf9dbdc2
};

use rand::{rngs::OsRng, Rng, TryRngCore};
use rocket::{
	fairing::{
		Fairing,
		Info,
		Kind,
	},
	http::{
		private::cookie::CookieBuilder,
		Status,
	},
	request::{
		FromRequest,
		Outcome,
	},
	response::Responder,
	tokio::sync::Mutex,
	Build, Request, Response, Rocket, State,
};
use thiserror::Error;

fn new_id(length: usize) -> SessionID {
	SessionID(
		OsRng
<<<<<<< HEAD
			.sample_iter(&rand::distributions::Alphanumeric)
=======
			.unwrap_err()
			.sample_iter(&rand::distr::Alphanumeric)
>>>>>>> bf9dbdc2
			.take(length)
			.map(char::from)
			.collect(),
	)
}

const ID_LENGTH: usize = 24;

/// A generic store in which to write and retrive sessions either
/// trough an in memory hashmap or a database connection.
#[rocket::async_trait]
pub trait Store: Send + Sync {
	/// Type that is associated with sessions.
	///
	/// The store will store and retrieve values of this type.
	type Value;
	/// Get the value from the store
	async fn get(&self, id: &str) -> SessionResult<Option<Self::Value>>;
	/// Set the value from the store
	async fn set(&self, id: &str, value: Self::Value, duration: Duration) -> SessionResult<()>;
	/// Touch the value, refreshing its expiry time.
	async fn touch(&self, id: &str, duration: Duration) -> SessionResult<()>;
	/// Remove the value from the store.
	async fn remove(&self, id: &str) -> SessionResult<()>;
}

/// String representing the ID.
#[derive(Debug, Clone)]
struct SessionID(String);

impl AsRef<str> for SessionID {
	fn as_ref(&self) -> &str {
		&self.0
	}
}

/// A request guard implementing [FromRequest] to retrive the session
/// based on the cookie from the user.
pub struct Session<'s, T: Send + Sync + Clone + 'static> {
	store: &'s State<SessionStore<T>>,
	token: SessionID,
	new_token: Arc<Mutex<Option<SessionID>>>,
}

impl<'s, T: Send + Sync + Clone + 'static> Session<'s, T> {
	/// Get the session value from the store.
	///
	/// Returns [None] if there is no initialized session value
	/// or if the value has expired.
	pub async fn get(&self) -> SessionResult<Option<T>> {
		self.store.store.get(self.token.as_ref()).await
	}

	/// Sets the session value from the store.
	///
	/// This will refresh the expiration timer.
	pub async fn set(&self, value: T) -> SessionResult<()> {
		self.store
			.store
			.set(self.token.as_ref(), value, self.store.duration)
			.await
	}

	/// Refreshes the expiration timer on the sesion in the store.
	pub async fn touch(&self) -> SessionResult<()> {
		self.store
			.store
			.touch(self.token.as_ref(), self.store.duration)
			.await
	}

	/// Removes the session from the store.
	pub async fn remove(&self) -> SessionResult<()> {
		self.store.store.remove(self.token.as_ref()).await
	}

	/// Regenerates the session token. The fairing will automatically add a cookie to the response with the new token.
	///
	/// It is important to regenerate the session token after a user is authenticated in order to prevent session fixation attacks.
	///
	/// This also has a side effect of refreshing the expiration timer on the session.
	///
	/// # Examples
	///
	/// ```rust
	/// use rocket::{
	/// 	http::private::cookie::CookieBuilder,
	/// 	serde::{
	/// 		Deserialize,
	/// 		Serialize,
	/// 	},
	/// 	Build,
	/// 	Rocket,
	/// };
	/// use rocket_session_store::{
	/// 	memory::MemoryStore,
	/// 	Session,
	/// 	SessionError,
	/// 	SessionStore,
	/// };
	///
	/// #[macro_use]
	/// extern crate rocket;
	///
	/// # fn main() { // Makes doc test happy for extern crate
	/// #[launch]
	/// fn rocket() -> Rocket<Build> {
	/// 	let session_store = SessionStore::<SessionState> {
	/// 		store: Box::new(MemoryStore::new()),
	/// 		name: "session".into(),
	/// 		duration: std::time::Duration::from_secs(24 * 60 * 60),
	/// 		cookie_builder: CookieBuilder::new("", ""),
	/// 	};
	///
	/// 	rocket::build()
	/// 		.attach(session_store.fairing())
	/// 		.mount("/", routes![login])
	/// }
	///
	/// #[post("/login")]
	/// async fn login(mut session: Session<'_, SessionState>) -> Result<(), SessionError> {
	/// 	// Authenticate the user (check password, 2fa, etc)
	/// 	// ...
	///
	/// 	let user_id = Some(1);
	///
	/// 	// Important! Regenerate _before_ updating the session for the authenticated user. We don't
	/// 	// want to run into a scenario where updating the session works, but then regenerating the
	/// 	// token fails for some reason leaving the old session still valid with the user logged in
	/// 	// (eg due to an intermittent redis connection issue or something).
	/// 	session.regenerate_token().await?;
	/// 	session.set(SessionState { user_id }).await?;
	///
	/// 	Ok(())
	/// }
	///
	/// #[derive(Serialize, Deserialize, Clone, Copy)]
	/// #[serde(crate = "rocket::serde")]
	/// struct SessionState {
	/// 	user_id: Option<u32>,
	/// }
	/// # }
	/// ```
	pub async fn regenerate_token<'r>(&mut self) -> SessionResult<()> {
		let mut new_token_opt = self.new_token.lock().await;
		if new_token_opt.is_some() {
			// If a new token has already been generated then there's no point regenerating it again.
			return Ok(());
		}

		// Retrieve existing session, remove it under the current token, and add it under a new token.
		let session_opt = self.get().await?;
		self.remove().await?;
		self.token = new_id(ID_LENGTH);
		*new_token_opt = Some(self.token.clone());
		if let Some(session) = session_opt {
			self.set(session).await?;
		}

		Ok(())
	}
}

#[rocket::async_trait]
impl<T, 'r, 's> FromRequest<'r> for Session<'s, T>
where
	T: Send + Sync + 'static + Clone,
	'r: 's,
{
	type Error = ();
	async fn from_request(request: &'r Request<'_>) -> Outcome<Self, Self::Error> {
		let store: &State<SessionStore<T>> = request
			.guard()
			.await
			.expect("Session store must be set in fairing");
		let (token, new_token) = request
			.local_cache_async(async {
				let cookies = request.cookies();
				cookies.get(store.name.as_str()).map_or_else(
					|| {
						let token = new_id(ID_LENGTH);
						(token.clone(), Arc::new(Mutex::new(Some(token))))
					},
					|c| {
						(
							SessionID(String::from(c.value())),
							Arc::new(Mutex::new(None)),
						)
					},
				)
			})
			.await
			.clone();

		let session = Session {
			store,
			token,
			new_token,
		};
		Outcome::Success(session)
	}
}

/// Store that keeps tracks of sessions
pub struct SessionStore<T> {
	/// The store that will keep track of sessions.
	pub store: Box<dyn Store<Value = T>>,
	/// The name of the cookie to be used for sessions.
	///
	/// This will be the name the cookie will be stored under in the browser.
	pub name: String,
	/// The duration of the session.
	///
	/// When so much time passes after storing or touching a session, it expires
	/// and won't be accesible.
	pub duration: Duration,
	/// The cookie options.
	///
	/// This will be used in the fairing to build the cookie. Each time a cookie needs to
	/// be set the CookieBuilder will be cloned and the name and value will be overwritten.
	///
	/// Note that Rocket defaults to setting the `Secure` attribute for cookies, so when doing local development over
	/// HTTP without TLS `CookieBuilder::secure(false)` must be used to allow sending the session cookie over an
	/// insecure connnection, but it is important that this is never done in production to prevent session hijacking.
	pub cookie_builder: CookieBuilder<'static>,
}

impl<T> SessionStore<T> {
	/// A function to turn the store into a [Fairing] to attach on a rocket.
	pub fn fairing(self) -> SessionStoreFairing<T> {
		SessionStoreFairing {
			store: Mutex::new(Some(self)),
		}
	}
}

/// The fairing for the session store.
///
/// This shouldn't be created directly and you should
/// instead use [SessionStore::fairing()] to create it
pub struct SessionStoreFairing<T> {
	store: Mutex<Option<SessionStore<T>>>,
}

#[rocket::async_trait]
impl<T: Send + Sync + Clone + 'static> Fairing for SessionStoreFairing<T> {
	fn info(&self) -> rocket::fairing::Info {
		Info {
			name: "Session Store",
			kind: Kind::Ignite | Kind::Response | Kind::Singleton,
		}
	}

	async fn on_ignite(&self, rocket: Rocket<Build>) -> Result<Rocket<Build>, Rocket<Build>> {
		let mut lock = self.store.lock().await;
		let store = lock.take().expect("Expected store");
		let rocket = rocket.manage(store);
		Ok(rocket)
	}

	async fn on_response<'r>(&self, request: &'r Request<'_>, response: &mut Response<'r>) {
		// If there is a new session id, set the cookie
		match Session::<T>::from_request(request).await {
			Outcome::Success(session) => {
				if let Some(new_token) = &*session.new_token.lock().await {
<<<<<<< HEAD
					let mut cookie = session.store.cookie_builder.clone().finish();
=======
					let mut cookie = session.store.cookie_builder.clone().build();
>>>>>>> bf9dbdc2
					cookie.set_name(&session.store.name);
					cookie.set_value(&new_token.0);
					response.adjoin_header(cookie);
				}
			}
			_ => (),
		}
	}
}

/// A result wrapper around [SessionError], allowing you to wrap the Result
pub type SessionResult<T> = Result<T, SessionError>;

/// Errors produced when accessing the session store.
///
/// These can be problems like a database connection drop.
/// It implements [Responder], returning a 500 status error.
#[derive(Error, Debug)]
#[error("could not access the session store")]
pub struct SessionError;

impl<'r, 'o: 'r> Responder<'r, 'o> for SessionError {
	fn respond_to(self, _request: &'r Request<'_>) -> rocket::response::Result<'o> {
		Err(Status::InternalServerError)
	}
}<|MERGE_RESOLUTION|>--- conflicted
+++ resolved
@@ -12,14 +12,6 @@
 use std::{
 	sync::Arc,
 	time::Duration,
-<<<<<<< HEAD
-};
-
-use rand::{
-	rngs::OsRng,
-	Rng,
-=======
->>>>>>> bf9dbdc2
 };
 
 use rand::{rngs::OsRng, Rng, TryRngCore};
@@ -46,12 +38,8 @@
 fn new_id(length: usize) -> SessionID {
 	SessionID(
 		OsRng
-<<<<<<< HEAD
-			.sample_iter(&rand::distributions::Alphanumeric)
-=======
 			.unwrap_err()
 			.sample_iter(&rand::distr::Alphanumeric)
->>>>>>> bf9dbdc2
 			.take(length)
 			.map(char::from)
 			.collect(),
@@ -317,11 +305,7 @@
 		match Session::<T>::from_request(request).await {
 			Outcome::Success(session) => {
 				if let Some(new_token) = &*session.new_token.lock().await {
-<<<<<<< HEAD
-					let mut cookie = session.store.cookie_builder.clone().finish();
-=======
 					let mut cookie = session.store.cookie_builder.clone().build();
->>>>>>> bf9dbdc2
 					cookie.set_name(&session.store.name);
 					cookie.set_value(&new_token.0);
 					response.adjoin_header(cookie);
