[package]
name = "rocket-session-store"
version = "0.2.2"
authors = ["Aurora Zuoris <programming.aurora@gmail.com>"]
edition = "2021"
license = "MIT"
homepage = "https://github.com/Aurora2500/rocket-session-store"
repository = "https://github.com/Aurora2500/rocket-session-store"
readme = "README.md"
description = "A rust session library that can use a custom store."
keywords = ["rocket", "session", "cookies", "authentication"]
categories = ["asynchronous", "authentication", "database", "web-programming::http-server"]

[dependencies]
<<<<<<< HEAD
rocket = "0.5.0-rc.1"
redis = { version = "0.21.5", optional = true }
serde = "1.0.134"
serde_json = "1.0.76"
rand = "0.8.4"
=======
rocket = "0.5.1"
redis = { version = "0.29.0", optional = true }
serde = "1.0.217"
serde_json = "1.0.138"
rand = "0.9.0"
>>>>>>> bf9dbdc2
thiserror = "1.0.30"<|MERGE_RESOLUTION|>--- conflicted
+++ resolved
@@ -12,17 +12,9 @@
 categories = ["asynchronous", "authentication", "database", "web-programming::http-server"]
 
 [dependencies]
-<<<<<<< HEAD
-rocket = "0.5.0-rc.1"
-redis = { version = "0.21.5", optional = true }
-serde = "1.0.134"
-serde_json = "1.0.76"
-rand = "0.8.4"
-=======
 rocket = "0.5.1"
 redis = { version = "0.29.0", optional = true }
 serde = "1.0.217"
 serde_json = "1.0.138"
 rand = "0.9.0"
->>>>>>> bf9dbdc2
 thiserror = "1.0.30"